import sys, os, platform
import math
import traceback
import argparse
import time, random
import logging

from functools import partial
from collections import OrderedDict

import psychopy

psychopy.prefs.general['audioLib'] = ['pyo','pygame', 'sounddevice']

from psychopy import core, visual, gui, data, event, monitors, sound, tools
import numpy

import qcsf, settings, assets

<<<<<<< HEAD
import PyPupilGazeTracker
import PyPupilGazeTracker.smoothing
import PyPupilGazeTracker.PsychoPyVisuals
import PyPupilGazeTracker.monitorTools
import PyPupilGazeTracker.GazeTracker
=======
import monitorTools
>>>>>>> d94b365a

class Trial():
	def __init__(self, eccentricity, orientation, stimPositionAngle):
		self.eccentricity = eccentricity
		self.orientation = orientation
		self.stimPositionAngle = stimPositionAngle

	def __str__(self):
		return self.__repr__()

	def __repr__(self):
		return f'Trial(e={self.eccentricity},o={self.orientation},a={self.stimPositionAngle})'

class UserExit(Exception):
	def __init__(self):
		super().__init__('User asked to quit.')

def getSound(filename, freq, duration):
	try:
		filename = os.path.join('assets', 'qCSF', filename)
		filename = assets.getFilePath(filename)
		return sound.Sound(filename)
	except ValueError:
		logging.warning(f'Failed to load sound file: {filename}. Synthesizing sound instead.')
		return sound.Sound(freq, secs=duration)

def getConfig():
	config = settings.getSettings('qCSF Settings.ini')
	config['start_time'] = data.getDateStr()
	logFile = config['data_filename'].format(**config) + '.log'
	logging.basicConfig(filename=logFile, level=logging.DEBUG, format='%(asctime)s %(levelname)-8s %(message)s', datefmt='%Y-%m-%d %H:%M:%S')

	# Each of these are lists of numbers
	for k in ['eccentricities', 'orientations', 'stimulus_position_angles', 'contrast_overrides']:
		if isinstance(config[k], str):
			config[k] = [float(v) for v in config[k].split()]
		else:
			config[k] = [float(config[k])]

	config['sitmulusTone'] = getSound('600Hz_square_25.wav', 600, .185)
	config['positiveFeedback'] = getSound('1000Hz_sine_50.wav', 1000, .077)
	config['negativeFeedback'] = getSound('300Hz_sine_25.wav', 300, .2)
	
	return config

class PeripheralCSFTester():
	def __init__(self, config):
		self.config = config

		sound.init()

		self.setupMonitor()
		self.setupHUD()
		self.setupDataFile()
		
		self.setupBlocks()

	def setupMonitor(self):
<<<<<<< HEAD
		size = PyPupilGazeTracker.monitorTools.getMonitorPhysicalSize()
		resolution = PyPupilGazeTracker.monitorTools.getMonitorGeometry()
		resolution = [resolution.width(), resolution.height()]

		self.mon = monitors.Monitor('testMonitor')
		self.mon.setDistance(self.config['monitor_distance'])  # Measure first to ensure this is correct 
		self.mon.setWidth(size.width()/10)  # Measure first to ensure this is correct
		self.mon.setSizePix(resolution)
		self.mon.save()

		self.win = visual.Window(fullscr=True, monitor='testMonitor', allowGUI=False, units='deg', size=resolution)
=======
		physicalSize = monitorTools.getPhysicalSize()
		resolution = monitorTools.getResolution()

		self.mon = monitors.Monitor('testMonitor')
		self.mon.setDistance(self.config['monitor_distance'])  # Measure first to ensure this is correct
		self.mon.setWidth(physicalSize[0]/10)
		self.mon.setSizePix(resolution)
		self.mon.save()

		self.win = visual.Window(fullscr=True, monitor='testMonitor', allowGUI=False, units='deg')
>>>>>>> d94b365a

		self.stim = visual.GratingStim(self.win, contrast=1, sf=6, size=self.config['stimulus_size'], mask='gauss')
		fixationVertices = (
			(0, -0.5), (0, 0.5),
			(0, 0),
			(-0.5, 0), (0.5, 0),
		)
		self.fixationStim = visual.ShapeStim(self.win, vertices=fixationVertices, lineColor=-1, closeShape=False, size=self.config['fixation_size']/60.0)

		if self.config['wait_for_fixation'] or self.config['render_at_gaze']:
			self.screenMarkers = PyPupilGazeTracker.PsychoPyVisuals.ScreenMarkers(self.win)
			self.gazeTracker = PyPupilGazeTracker.GazeTracker.GazeTracker(resolution)
			self.gazeTracker.start()
		else:
			self.gazeTracker = None

	def setTopLeftPos(self, stim, pos):
		# convert pixels to degrees
		stimDim = stim.boundingBox
		screenDim = self.mon.getSizePix()
		centerPos = [
			pos[0] + (stimDim[0] - screenDim[0]) / 2,
			(screenDim[1] - stimDim[1]) / 2 - pos[1],
		]
		stim.pos = centerPos

	def updateHUD(self, item, text, color=None):
		element, pos, labelText = self.hudElements[item]
		element.text = text
		self.setTopLeftPos(element, pos)
		if color != None:
			element.color = color

	def setupHUD(self):
		lineHeight = 40
		xOffset = 225
		yOffset = 10

		self.hudElements = OrderedDict(
			lastStim = [visual.TextStim(self.win, text=' '), [xOffset, 0 + yOffset], 'Last stim'],
			lastResp = [visual.TextStim(self.win, text=' '), [xOffset + 40, lineHeight + yOffset], None],
			lastOk = [visual.TextStim(self.win, text=' '), [xOffset -10, lineHeight + yOffset], 'Last resp'],
			thisStim = [visual.TextStim(self.win, text=' '), [xOffset, 2*lineHeight + yOffset], 'This stim'],
			expectedResp = [visual.TextStim(self.win, text=' '), [xOffset, 3*lineHeight + yOffset], 'Exp resp'],
		)

		for key in list(self.hudElements):
			stim, pos, labelText = self.hudElements[key]
			if labelText is not None:
				label = visual.TextStim(self.win, text=labelText+':')
				pos = [30, pos[1]]
				self.hudElements[key+'_label'] = [label, pos, None]

		for key in list(self.hudElements):
			stim, pos, labelText = self.hudElements[key]

			stim.color = 1
			stim.units = 'pix'
			stim.height = lineHeight * .88
			stim.wrapWidth = 9999
			self.setTopLeftPos(stim, pos)

	def enableHUD(self):
		for key, hudArgs in self.hudElements.items():
			stim, pos, labelText = hudArgs
			stim.autoDraw = True

	def disableHUD(self):
		for key, hudArgs in self.hudElements.items():
			stim, pos, labelText = hudArgs
			stim.autoDraw = False

	def setupDataFile(self):
		self.dataFilename = self.config['data_filename'].format(**self.config) + '.csv'
		logging.info(f'Starting data file {self.dataFilename}')

		if not os.path.exists(self.dataFilename):
			dataFile = open(self.dataFilename, 'w')
			dataFile.write('Eccentricity,Orientation,PeakSensitivity,PeakFrequency,Bandwidth,Delta\n')
			dataFile.close()

	def writeOutput(self, eccentricity, orientation, parameterEstimates):
		logging.debug(f'Saving record to {self.dataFilename}, e={eccentricity}, o={orientation}, p={parameterEstimates.T}')

		dataFile = open(self.dataFilename, 'a')  # a simple text file with 'comma-separated-values'
		dataFile.write(f'{eccentricity},{orientation},{parameterEstimates[0]},{parameterEstimates[1]},{parameterEstimates[2]},{parameterEstimates[3]}\n')
		dataFile.close()

	def setupStepHandler(self):
		# Maximums lowered for older adults
		stimulusSpace = numpy.array([
			numpy.arange(0, 31),	# Contrast
			numpy.arange(0, 20),	# Frequency
		])
		parameterSpace = numpy.array([
			numpy.arange(0, 28),	# Peak sensitivity
			numpy.arange(0, 21),	# Peak frequency
			numpy.arange(0, 21),	# Log bandwidth
			numpy.arange(0, 21)		# Low frequency truncation (log delta)
		])

		return qcsf.QCSF(stimulusSpace, parameterSpace)

	def showMessage(self, msg):
		instructionsStim = visual.TextStim(self.win, text=msg, color=-1, wrapWidth=40)
		instructionsStim.draw()

		self.win.flip()

		keys = event.waitKeys()
		if 'escape' in keys:
			raise UserExit()

	def showInstructions(self, firstTime=False):
		key1 = self.config['first_stimulus_key_label']
		key2 = self.config['second_stimulus_key_label']

		instructions = 'In this experiment, you will be presented with two options - one will be blank, and the other will be a stimulus.\n\n'
		instructions += 'A tone will play when each option is displayed. After both tones, you will need to select which option contained the stimulus.\n\n'
		instructions += 'If the stimulus appeared during the FIRST tone, press [' + key1.upper() + '].\n'
		instructions += 'If the stimulus appeared during the SECOND tone, press [' + key2.upper() + '].\n\n'
		instructions += 'During the process, keep your gaze fixated on the small cross at the center of the screen.\n\n'
		instructions += 'If you are uncertain, make a guess.\n\n\nPress any key to start.'
		
		if not firstTime:
			instructions = 'These instructions are the same as before.\n\n' + instructions

		self.showMessage(instructions)

	def takeABreak(self, waitForKey=True):
		self.showMessage('Good job - it\'s now time for a break!\n\nWhen you are ready to continue, press the [SPACEBAR].')

	def checkResponse(self, whichStim):
		key1 = self.config['first_stimulus_key']
		key2 = self.config['second_stimulus_key']

		label1 = self.config['first_stimulus_key_label']
		label2 = self.config['second_stimulus_key_label']

		correct = None
		while correct is None:
			keys = event.waitKeys()
			logging.debug(f'Keys detected: {keys}')
			if key1 in keys:
				logging.info(f'User selected key1 ({key1})')
				self.updateHUD('lastResp', label1)
				correct = (whichStim == 0)
			if key2 in keys:
				self.updateHUD('lastResp', label2)
				logging.info(f'User selected key1 ({key2})')
				correct = (whichStim == 1)
			if 'q' in keys or 'escape' in keys:
				raise UserExit()

			event.clearEvents()

		return correct

	def setupBlocks(self):
		'''
			blocks = [
				{'eccentricity': x, 'trials': [trial, trial, trial]},
				{'eccentricity': y, 'trials': [trial, trial, trial]},
				...
			]
		'''
		self.blocks = []
		for eccentricity in self.config['eccentricities']:
			block = {
				'eccentricity': eccentricity,
				'trials': [],
			}
			for orientation in self.config['orientations']:
				possibleAngles = []

				for configTrial in range(self.config['trials_per_stimulus_config']):
					if len(possibleAngles) == 0:
						possibleAngles = list(self.config['stimulus_position_angles'])
						random.shuffle(possibleAngles)

					block['trials'].append(Trial(eccentricity, orientation, possibleAngles.pop()))
				
			random.shuffle(block['trials'])
			self.blocks.append(block)

		random.shuffle(self.blocks)
		
		for block in self.blocks:
			logging.debug('Block eccentricity: {eccentricity}'.format(**block))
			for trial in block['trials']:
				logging.debug(f'\t{trial}')

	def runBlocks(self):
		for blockCounter, block in enumerate(self.blocks):
			# Setup a step handler for each orientation
			stepHandlers = {}
			for orientation in self.config['orientations']:
				stepHandlers[orientation] = self.setupStepHandler()

			# Show instructions
			self.showInstructions(blockCounter==0)
			# Run each trial in this block
			self.enableHUD()
			for trialCounter,trial in enumerate(block['trials']):
				self.fixationStim.draw()
				self.win.flip()
				
				time.sleep(self.config['time_between_stimuli'] / 1000.0)     # pause between trials
				self.runTrial(trial, stepHandlers[trial.orientation])

			self.disableHUD()
			# Write output
			for orientation in self.config['orientations']:
				result = stepHandlers[orientation].getBestParameters().T
				self.writeOutput(block['eccentricity'], orientation, result)

			# Take a break if it's time
			if blockCounter < len(self.blocks)-1:
				logging.debug('Break time')
				self.takeABreak()

		logging.debug('User is done!')

	def runTrial(self, trial, stepHandler):
		stimParams = stepHandler.next()[0]
		# These parameters are indices - not real values. They must be mapped
		stimParams = qcsf.mapStimParams(numpy.array([stimParams]), True)

		if len(config['contrast_overrides']) > 0:
			# This is usually only used in practice mode
			contrast = random.choice(config['contrast_overrides'])
		else:
			if stimParams[0] == 0:
				contrast = 1
			else:
				contrast = 1/stimParams[0] # convert sensitivity to contrast

		frequency = stimParams[1]
		logging.info(f'Presenting ecc={trial.eccentricity}, orientation={trial.orientation}, contrast={contrast}, frequency={frequency}, positionAngle={trial.stimPositionAngle}')
		whichStim = int(random.random() * 2)
		whichStim = 1

		self.stim.sf = frequency
		self.stim.ori = trial.orientation
		self.stim.pos = (
			numpy.cos(trial.stimPositionAngle * numpy.pi/180.0) * trial.eccentricity,
			numpy.sin(trial.stimPositionAngle * numpy.pi/180.0) * trial.eccentricity,
		)

		stimString = 'F:%.2f, O:%.2f, C:%.2f, E:%.2f, P:%.2f' % (frequency, trial.orientation, contrast, trial.eccentricity, trial.stimPositionAngle)
		self.updateHUD('thisStim', stimString)
		expectedLabels = [
			self.config['first_stimulus_key_label'],
			self.config['second_stimulus_key_label'],
		]

		self.updateHUD('expectedResp', expectedLabels[whichStim])

		logging.info(f'Correct stimulus = {whichStim+1}')
		if self.config['wait_for_fixation']:
			self.waitForFixation()

		for i in range(2):
			self.config['sitmulusTone'].play() # play the tone
			if whichStim == i:
				self.stim.contrast = contrast
				if self.config['render_at_gaze']:
					gazePos = self.getGazePosition()
					print('Gaze pos:', gazePos)
					self.stim.pos = [
						self.stim.pos[0] + gazePos[0],
						self.stim.pos[1] + gazePos[1]
					]
			else:
				self.stim.contrast = 0

			self.stim.draw()
			self.win.flip()          # show the stimulus

			time.sleep(self.config['stimulus_duration'] / 1000.0)
			self.win.flip()          # hide the stimulus
			if i < 1:
				time.sleep(self.config['time_between_stimuli'] / 1000.0)     # pause between stimuli

		self.fixationStim.draw()
		self.win.flip()

		correct = self.checkResponse(whichStim)
		self.updateHUD('lastStim', stimString)
		self.updateHUD('thisStim', '')

		if correct:
			logging.debug('Correct response')
			self.updateHUD('lastOk', '✔', (-1, 1, -1))
			self.config['positiveFeedback'].play()
		else:
			logging.debug('Incorrect response')
			self.updateHUD('lastOk', '✘', (1, -1, -1))
			self.config['negativeFeedback'].play()

		self.win.flip()
		logLine = f'E={trial.eccentricity},O={trial.orientation},C={contrast},F={frequency},Correct={correct}'
		logging.info(f'Response: {logLine}')
		stepHandler.markResponse(correct)

	def waitForFixation(self, target=[0,0], threshold=3.5):
		logging.info(f'Waiting for fixation...')
		distance = threshold * 2
		while distance > threshold:
			pos = self.getGazePosition()
			distance = math.sqrt((target[0]-pos[0])**2 + (target[1]-pos[1])**2)

	def getGazePosition(self):
		pos = None
		while pos is None: 
			time.sleep(0.1)
			pos = self.gazeTracker.getPosition()

		pos = self.screenMarkers._screenToPsychoPy(pos)
		pos = [psychopy.tools.monitorunittools.pix2deg(dim, self.mon) for dim in pos]

		return pos

	def start(self):
		try:
			self.runBlocks()
		except UserExit as exc:
			logging.info(exc)
		except Exception as exc:
			print(exc)
			traceback.print_exc()
			logging.critical(exc)
			self.showMessage('Something went wrong!\n\nPlease let the research assistant know.')

		if self.gazeTracker is not None:
			self.gazeTracker.stop()

		self.fixationStim.autoDraw = False
		self.showMessage('Good job - you are finished with this part of the study!\n\nPress the [SPACEBAR] to exit.')

		self.win.close()
		core.quit()

os.makedirs('data', exist_ok=True)
config = getConfig()
tester = PeripheralCSFTester(config)
tester.start()
<|MERGE_RESOLUTION|>--- conflicted
+++ resolved
@@ -1,457 +1,440 @@
-import sys, os, platform
-import math
-import traceback
-import argparse
-import time, random
-import logging
-
-from functools import partial
-from collections import OrderedDict
-
-import psychopy
-
-psychopy.prefs.general['audioLib'] = ['pyo','pygame', 'sounddevice']
-
-from psychopy import core, visual, gui, data, event, monitors, sound, tools
-import numpy
-
-import qcsf, settings, assets
-
-<<<<<<< HEAD
-import PyPupilGazeTracker
-import PyPupilGazeTracker.smoothing
-import PyPupilGazeTracker.PsychoPyVisuals
-import PyPupilGazeTracker.monitorTools
-import PyPupilGazeTracker.GazeTracker
-=======
-import monitorTools
->>>>>>> d94b365a
-
-class Trial():
-	def __init__(self, eccentricity, orientation, stimPositionAngle):
-		self.eccentricity = eccentricity
-		self.orientation = orientation
-		self.stimPositionAngle = stimPositionAngle
-
-	def __str__(self):
-		return self.__repr__()
-
-	def __repr__(self):
-		return f'Trial(e={self.eccentricity},o={self.orientation},a={self.stimPositionAngle})'
-
-class UserExit(Exception):
-	def __init__(self):
-		super().__init__('User asked to quit.')
-
-def getSound(filename, freq, duration):
-	try:
-		filename = os.path.join('assets', 'qCSF', filename)
-		filename = assets.getFilePath(filename)
-		return sound.Sound(filename)
-	except ValueError:
-		logging.warning(f'Failed to load sound file: {filename}. Synthesizing sound instead.')
-		return sound.Sound(freq, secs=duration)
-
-def getConfig():
-	config = settings.getSettings('qCSF Settings.ini')
-	config['start_time'] = data.getDateStr()
-	logFile = config['data_filename'].format(**config) + '.log'
-	logging.basicConfig(filename=logFile, level=logging.DEBUG, format='%(asctime)s %(levelname)-8s %(message)s', datefmt='%Y-%m-%d %H:%M:%S')
-
-	# Each of these are lists of numbers
-	for k in ['eccentricities', 'orientations', 'stimulus_position_angles', 'contrast_overrides']:
-		if isinstance(config[k], str):
-			config[k] = [float(v) for v in config[k].split()]
-		else:
-			config[k] = [float(config[k])]
-
-	config['sitmulusTone'] = getSound('600Hz_square_25.wav', 600, .185)
-	config['positiveFeedback'] = getSound('1000Hz_sine_50.wav', 1000, .077)
-	config['negativeFeedback'] = getSound('300Hz_sine_25.wav', 300, .2)
-	
-	return config
-
-class PeripheralCSFTester():
-	def __init__(self, config):
-		self.config = config
-
-		sound.init()
-
-		self.setupMonitor()
-		self.setupHUD()
-		self.setupDataFile()
-		
-		self.setupBlocks()
-
-	def setupMonitor(self):
-<<<<<<< HEAD
-		size = PyPupilGazeTracker.monitorTools.getMonitorPhysicalSize()
-		resolution = PyPupilGazeTracker.monitorTools.getMonitorGeometry()
-		resolution = [resolution.width(), resolution.height()]
-
-		self.mon = monitors.Monitor('testMonitor')
-		self.mon.setDistance(self.config['monitor_distance'])  # Measure first to ensure this is correct 
-		self.mon.setWidth(size.width()/10)  # Measure first to ensure this is correct
-		self.mon.setSizePix(resolution)
-		self.mon.save()
-
-		self.win = visual.Window(fullscr=True, monitor='testMonitor', allowGUI=False, units='deg', size=resolution)
-=======
-		physicalSize = monitorTools.getPhysicalSize()
-		resolution = monitorTools.getResolution()
-
-		self.mon = monitors.Monitor('testMonitor')
-		self.mon.setDistance(self.config['monitor_distance'])  # Measure first to ensure this is correct
-		self.mon.setWidth(physicalSize[0]/10)
-		self.mon.setSizePix(resolution)
-		self.mon.save()
-
-		self.win = visual.Window(fullscr=True, monitor='testMonitor', allowGUI=False, units='deg')
->>>>>>> d94b365a
-
-		self.stim = visual.GratingStim(self.win, contrast=1, sf=6, size=self.config['stimulus_size'], mask='gauss')
-		fixationVertices = (
-			(0, -0.5), (0, 0.5),
-			(0, 0),
-			(-0.5, 0), (0.5, 0),
-		)
-		self.fixationStim = visual.ShapeStim(self.win, vertices=fixationVertices, lineColor=-1, closeShape=False, size=self.config['fixation_size']/60.0)
-
-		if self.config['wait_for_fixation'] or self.config['render_at_gaze']:
-			self.screenMarkers = PyPupilGazeTracker.PsychoPyVisuals.ScreenMarkers(self.win)
-			self.gazeTracker = PyPupilGazeTracker.GazeTracker.GazeTracker(resolution)
-			self.gazeTracker.start()
-		else:
-			self.gazeTracker = None
-
-	def setTopLeftPos(self, stim, pos):
-		# convert pixels to degrees
-		stimDim = stim.boundingBox
-		screenDim = self.mon.getSizePix()
-		centerPos = [
-			pos[0] + (stimDim[0] - screenDim[0]) / 2,
-			(screenDim[1] - stimDim[1]) / 2 - pos[1],
-		]
-		stim.pos = centerPos
-
-	def updateHUD(self, item, text, color=None):
-		element, pos, labelText = self.hudElements[item]
-		element.text = text
-		self.setTopLeftPos(element, pos)
-		if color != None:
-			element.color = color
-
-	def setupHUD(self):
-		lineHeight = 40
-		xOffset = 225
-		yOffset = 10
-
-		self.hudElements = OrderedDict(
-			lastStim = [visual.TextStim(self.win, text=' '), [xOffset, 0 + yOffset], 'Last stim'],
-			lastResp = [visual.TextStim(self.win, text=' '), [xOffset + 40, lineHeight + yOffset], None],
-			lastOk = [visual.TextStim(self.win, text=' '), [xOffset -10, lineHeight + yOffset], 'Last resp'],
-			thisStim = [visual.TextStim(self.win, text=' '), [xOffset, 2*lineHeight + yOffset], 'This stim'],
-			expectedResp = [visual.TextStim(self.win, text=' '), [xOffset, 3*lineHeight + yOffset], 'Exp resp'],
-		)
-
-		for key in list(self.hudElements):
-			stim, pos, labelText = self.hudElements[key]
-			if labelText is not None:
-				label = visual.TextStim(self.win, text=labelText+':')
-				pos = [30, pos[1]]
-				self.hudElements[key+'_label'] = [label, pos, None]
-
-		for key in list(self.hudElements):
-			stim, pos, labelText = self.hudElements[key]
-
-			stim.color = 1
-			stim.units = 'pix'
-			stim.height = lineHeight * .88
-			stim.wrapWidth = 9999
-			self.setTopLeftPos(stim, pos)
-
-	def enableHUD(self):
-		for key, hudArgs in self.hudElements.items():
-			stim, pos, labelText = hudArgs
-			stim.autoDraw = True
-
-	def disableHUD(self):
-		for key, hudArgs in self.hudElements.items():
-			stim, pos, labelText = hudArgs
-			stim.autoDraw = False
-
-	def setupDataFile(self):
-		self.dataFilename = self.config['data_filename'].format(**self.config) + '.csv'
-		logging.info(f'Starting data file {self.dataFilename}')
-
-		if not os.path.exists(self.dataFilename):
-			dataFile = open(self.dataFilename, 'w')
-			dataFile.write('Eccentricity,Orientation,PeakSensitivity,PeakFrequency,Bandwidth,Delta\n')
-			dataFile.close()
-
-	def writeOutput(self, eccentricity, orientation, parameterEstimates):
-		logging.debug(f'Saving record to {self.dataFilename}, e={eccentricity}, o={orientation}, p={parameterEstimates.T}')
-
-		dataFile = open(self.dataFilename, 'a')  # a simple text file with 'comma-separated-values'
-		dataFile.write(f'{eccentricity},{orientation},{parameterEstimates[0]},{parameterEstimates[1]},{parameterEstimates[2]},{parameterEstimates[3]}\n')
-		dataFile.close()
-
-	def setupStepHandler(self):
-		# Maximums lowered for older adults
-		stimulusSpace = numpy.array([
-			numpy.arange(0, 31),	# Contrast
-			numpy.arange(0, 20),	# Frequency
-		])
-		parameterSpace = numpy.array([
-			numpy.arange(0, 28),	# Peak sensitivity
-			numpy.arange(0, 21),	# Peak frequency
-			numpy.arange(0, 21),	# Log bandwidth
-			numpy.arange(0, 21)		# Low frequency truncation (log delta)
-		])
-
-		return qcsf.QCSF(stimulusSpace, parameterSpace)
-
-	def showMessage(self, msg):
-		instructionsStim = visual.TextStim(self.win, text=msg, color=-1, wrapWidth=40)
-		instructionsStim.draw()
-
-		self.win.flip()
-
-		keys = event.waitKeys()
-		if 'escape' in keys:
-			raise UserExit()
-
-	def showInstructions(self, firstTime=False):
-		key1 = self.config['first_stimulus_key_label']
-		key2 = self.config['second_stimulus_key_label']
-
-		instructions = 'In this experiment, you will be presented with two options - one will be blank, and the other will be a stimulus.\n\n'
-		instructions += 'A tone will play when each option is displayed. After both tones, you will need to select which option contained the stimulus.\n\n'
-		instructions += 'If the stimulus appeared during the FIRST tone, press [' + key1.upper() + '].\n'
-		instructions += 'If the stimulus appeared during the SECOND tone, press [' + key2.upper() + '].\n\n'
-		instructions += 'During the process, keep your gaze fixated on the small cross at the center of the screen.\n\n'
-		instructions += 'If you are uncertain, make a guess.\n\n\nPress any key to start.'
-		
-		if not firstTime:
-			instructions = 'These instructions are the same as before.\n\n' + instructions
-
-		self.showMessage(instructions)
-
-	def takeABreak(self, waitForKey=True):
-		self.showMessage('Good job - it\'s now time for a break!\n\nWhen you are ready to continue, press the [SPACEBAR].')
-
-	def checkResponse(self, whichStim):
-		key1 = self.config['first_stimulus_key']
-		key2 = self.config['second_stimulus_key']
-
-		label1 = self.config['first_stimulus_key_label']
-		label2 = self.config['second_stimulus_key_label']
-
-		correct = None
-		while correct is None:
-			keys = event.waitKeys()
-			logging.debug(f'Keys detected: {keys}')
-			if key1 in keys:
-				logging.info(f'User selected key1 ({key1})')
-				self.updateHUD('lastResp', label1)
-				correct = (whichStim == 0)
-			if key2 in keys:
-				self.updateHUD('lastResp', label2)
-				logging.info(f'User selected key1 ({key2})')
-				correct = (whichStim == 1)
-			if 'q' in keys or 'escape' in keys:
-				raise UserExit()
-
-			event.clearEvents()
-
-		return correct
-
-	def setupBlocks(self):
-		'''
-			blocks = [
-				{'eccentricity': x, 'trials': [trial, trial, trial]},
-				{'eccentricity': y, 'trials': [trial, trial, trial]},
-				...
-			]
-		'''
-		self.blocks = []
-		for eccentricity in self.config['eccentricities']:
-			block = {
-				'eccentricity': eccentricity,
-				'trials': [],
-			}
-			for orientation in self.config['orientations']:
-				possibleAngles = []
-
-				for configTrial in range(self.config['trials_per_stimulus_config']):
-					if len(possibleAngles) == 0:
-						possibleAngles = list(self.config['stimulus_position_angles'])
-						random.shuffle(possibleAngles)
-
-					block['trials'].append(Trial(eccentricity, orientation, possibleAngles.pop()))
-				
-			random.shuffle(block['trials'])
-			self.blocks.append(block)
-
-		random.shuffle(self.blocks)
-		
-		for block in self.blocks:
-			logging.debug('Block eccentricity: {eccentricity}'.format(**block))
-			for trial in block['trials']:
-				logging.debug(f'\t{trial}')
-
-	def runBlocks(self):
-		for blockCounter, block in enumerate(self.blocks):
-			# Setup a step handler for each orientation
-			stepHandlers = {}
-			for orientation in self.config['orientations']:
-				stepHandlers[orientation] = self.setupStepHandler()
-
-			# Show instructions
-			self.showInstructions(blockCounter==0)
-			# Run each trial in this block
-			self.enableHUD()
-			for trialCounter,trial in enumerate(block['trials']):
-				self.fixationStim.draw()
-				self.win.flip()
-				
-				time.sleep(self.config['time_between_stimuli'] / 1000.0)     # pause between trials
-				self.runTrial(trial, stepHandlers[trial.orientation])
-
-			self.disableHUD()
-			# Write output
-			for orientation in self.config['orientations']:
-				result = stepHandlers[orientation].getBestParameters().T
-				self.writeOutput(block['eccentricity'], orientation, result)
-
-			# Take a break if it's time
-			if blockCounter < len(self.blocks)-1:
-				logging.debug('Break time')
-				self.takeABreak()
-
-		logging.debug('User is done!')
-
-	def runTrial(self, trial, stepHandler):
-		stimParams = stepHandler.next()[0]
-		# These parameters are indices - not real values. They must be mapped
-		stimParams = qcsf.mapStimParams(numpy.array([stimParams]), True)
-
-		if len(config['contrast_overrides']) > 0:
-			# This is usually only used in practice mode
-			contrast = random.choice(config['contrast_overrides'])
-		else:
-			if stimParams[0] == 0:
-				contrast = 1
-			else:
-				contrast = 1/stimParams[0] # convert sensitivity to contrast
-
-		frequency = stimParams[1]
-		logging.info(f'Presenting ecc={trial.eccentricity}, orientation={trial.orientation}, contrast={contrast}, frequency={frequency}, positionAngle={trial.stimPositionAngle}')
-		whichStim = int(random.random() * 2)
-		whichStim = 1
-
-		self.stim.sf = frequency
-		self.stim.ori = trial.orientation
-		self.stim.pos = (
-			numpy.cos(trial.stimPositionAngle * numpy.pi/180.0) * trial.eccentricity,
-			numpy.sin(trial.stimPositionAngle * numpy.pi/180.0) * trial.eccentricity,
-		)
-
-		stimString = 'F:%.2f, O:%.2f, C:%.2f, E:%.2f, P:%.2f' % (frequency, trial.orientation, contrast, trial.eccentricity, trial.stimPositionAngle)
-		self.updateHUD('thisStim', stimString)
-		expectedLabels = [
-			self.config['first_stimulus_key_label'],
-			self.config['second_stimulus_key_label'],
-		]
-
-		self.updateHUD('expectedResp', expectedLabels[whichStim])
-
-		logging.info(f'Correct stimulus = {whichStim+1}')
-		if self.config['wait_for_fixation']:
-			self.waitForFixation()
-
-		for i in range(2):
-			self.config['sitmulusTone'].play() # play the tone
-			if whichStim == i:
-				self.stim.contrast = contrast
-				if self.config['render_at_gaze']:
-					gazePos = self.getGazePosition()
-					print('Gaze pos:', gazePos)
-					self.stim.pos = [
-						self.stim.pos[0] + gazePos[0],
-						self.stim.pos[1] + gazePos[1]
-					]
-			else:
-				self.stim.contrast = 0
-
-			self.stim.draw()
-			self.win.flip()          # show the stimulus
-
-			time.sleep(self.config['stimulus_duration'] / 1000.0)
-			self.win.flip()          # hide the stimulus
-			if i < 1:
-				time.sleep(self.config['time_between_stimuli'] / 1000.0)     # pause between stimuli
-
-		self.fixationStim.draw()
-		self.win.flip()
-
-		correct = self.checkResponse(whichStim)
-		self.updateHUD('lastStim', stimString)
-		self.updateHUD('thisStim', '')
-
-		if correct:
-			logging.debug('Correct response')
-			self.updateHUD('lastOk', '✔', (-1, 1, -1))
-			self.config['positiveFeedback'].play()
-		else:
-			logging.debug('Incorrect response')
-			self.updateHUD('lastOk', '✘', (1, -1, -1))
-			self.config['negativeFeedback'].play()
-
-		self.win.flip()
-		logLine = f'E={trial.eccentricity},O={trial.orientation},C={contrast},F={frequency},Correct={correct}'
-		logging.info(f'Response: {logLine}')
-		stepHandler.markResponse(correct)
-
-	def waitForFixation(self, target=[0,0], threshold=3.5):
-		logging.info(f'Waiting for fixation...')
-		distance = threshold * 2
-		while distance > threshold:
-			pos = self.getGazePosition()
-			distance = math.sqrt((target[0]-pos[0])**2 + (target[1]-pos[1])**2)
-
-	def getGazePosition(self):
-		pos = None
-		while pos is None: 
-			time.sleep(0.1)
-			pos = self.gazeTracker.getPosition()
-
-		pos = self.screenMarkers._screenToPsychoPy(pos)
-		pos = [psychopy.tools.monitorunittools.pix2deg(dim, self.mon) for dim in pos]
-
-		return pos
-
-	def start(self):
-		try:
-			self.runBlocks()
-		except UserExit as exc:
-			logging.info(exc)
-		except Exception as exc:
-			print(exc)
-			traceback.print_exc()
-			logging.critical(exc)
-			self.showMessage('Something went wrong!\n\nPlease let the research assistant know.')
-
-		if self.gazeTracker is not None:
-			self.gazeTracker.stop()
-
-		self.fixationStim.autoDraw = False
-		self.showMessage('Good job - you are finished with this part of the study!\n\nPress the [SPACEBAR] to exit.')
-
-		self.win.close()
-		core.quit()
-
-os.makedirs('data', exist_ok=True)
-config = getConfig()
-tester = PeripheralCSFTester(config)
-tester.start()
+import sys, os, platform
+import math
+import traceback
+import argparse
+import time, random
+import logging
+
+from functools import partial
+from collections import OrderedDict
+
+import psychopy
+
+psychopy.prefs.general['audioLib'] = ['pyo','pygame', 'sounddevice']
+
+from psychopy import core, visual, gui, data, event, monitors, sound, tools
+import numpy
+
+import qcsf, settings, assets
+
+import monitorTools
+
+import PyPupilGazeTracker
+import PyPupilGazeTracker.smoothing
+import PyPupilGazeTracker.PsychoPyVisuals
+import PyPupilGazeTracker.GazeTracker
+
+class Trial():
+	def __init__(self, eccentricity, orientation, stimPositionAngle):
+		self.eccentricity = eccentricity
+		self.orientation = orientation
+		self.stimPositionAngle = stimPositionAngle
+
+	def __str__(self):
+		return self.__repr__()
+
+	def __repr__(self):
+		return f'Trial(e={self.eccentricity},o={self.orientation},a={self.stimPositionAngle})'
+
+class UserExit(Exception):
+	def __init__(self):
+		super().__init__('User asked to quit.')
+
+def getSound(filename, freq, duration):
+	try:
+		filename = os.path.join('assets', 'qCSF', filename)
+		filename = assets.getFilePath(filename)
+		return sound.Sound(filename)
+	except ValueError:
+		logging.warning(f'Failed to load sound file: {filename}. Synthesizing sound instead.')
+		return sound.Sound(freq, secs=duration)
+
+def getConfig():
+	config = settings.getSettings('qCSF Settings.ini')
+	config['start_time'] = data.getDateStr()
+	logFile = config['data_filename'].format(**config) + '.log'
+	logging.basicConfig(filename=logFile, level=logging.DEBUG, format='%(asctime)s %(levelname)-8s %(message)s', datefmt='%Y-%m-%d %H:%M:%S')
+
+	# Each of these are lists of numbers
+	for k in ['eccentricities', 'orientations', 'stimulus_position_angles', 'contrast_overrides']:
+		if isinstance(config[k], str):
+			config[k] = [float(v) for v in config[k].split()]
+		else:
+			config[k] = [float(config[k])]
+
+	config['sitmulusTone'] = getSound('600Hz_square_25.wav', 600, .185)
+	config['positiveFeedback'] = getSound('1000Hz_sine_50.wav', 1000, .077)
+	config['negativeFeedback'] = getSound('300Hz_sine_25.wav', 300, .2)
+	
+	return config
+
+class PeripheralCSFTester():
+	def __init__(self, config):
+		self.config = config
+
+		sound.init()
+
+		self.setupMonitor()
+		self.setupHUD()
+		self.setupDataFile()
+		
+		self.setupBlocks()
+
+	def setupMonitor(self):
+		physicalSize = monitorTools.getPhysicalSize()
+		resolution = monitorTools.getResolution()
+
+		self.mon = monitors.Monitor('testMonitor')
+		self.mon.setDistance(self.config['monitor_distance'])  # Measure first to ensure this is correct
+		self.mon.setWidth(physicalSize[0]/10)
+		self.mon.setSizePix(resolution)
+		self.mon.save()
+
+		self.win = visual.Window(fullscr=True, monitor='testMonitor', allowGUI=False, units='deg', size=resolution)
+
+		self.stim = visual.GratingStim(self.win, contrast=1, sf=6, size=self.config['stimulus_size'], mask='gauss')
+		fixationVertices = (
+			(0, -0.5), (0, 0.5),
+			(0, 0),
+			(-0.5, 0), (0.5, 0),
+		)
+		self.fixationStim = visual.ShapeStim(self.win, vertices=fixationVertices, lineColor=-1, closeShape=False, size=self.config['fixation_size']/60.0)
+
+		if self.config['wait_for_fixation'] or self.config['render_at_gaze']:
+			self.screenMarkers = PyPupilGazeTracker.PsychoPyVisuals.ScreenMarkers(self.win)
+			self.gazeTracker = PyPupilGazeTracker.GazeTracker.GazeTracker(resolution)
+			self.gazeTracker.start()
+		else:
+			self.gazeTracker = None
+
+	def setTopLeftPos(self, stim, pos):
+		# convert pixels to degrees
+		stimDim = stim.boundingBox
+		screenDim = self.mon.getSizePix()
+		centerPos = [
+			pos[0] + (stimDim[0] - screenDim[0]) / 2,
+			(screenDim[1] - stimDim[1]) / 2 - pos[1],
+		]
+		stim.pos = centerPos
+
+	def updateHUD(self, item, text, color=None):
+		element, pos, labelText = self.hudElements[item]
+		element.text = text
+		self.setTopLeftPos(element, pos)
+		if color != None:
+			element.color = color
+
+	def setupHUD(self):
+		lineHeight = 40
+		xOffset = 225
+		yOffset = 10
+
+		self.hudElements = OrderedDict(
+			lastStim = [visual.TextStim(self.win, text=' '), [xOffset, 0 + yOffset], 'Last stim'],
+			lastResp = [visual.TextStim(self.win, text=' '), [xOffset + 40, lineHeight + yOffset], None],
+			lastOk = [visual.TextStim(self.win, text=' '), [xOffset -10, lineHeight + yOffset], 'Last resp'],
+			thisStim = [visual.TextStim(self.win, text=' '), [xOffset, 2*lineHeight + yOffset], 'This stim'],
+			expectedResp = [visual.TextStim(self.win, text=' '), [xOffset, 3*lineHeight + yOffset], 'Exp resp'],
+		)
+
+		for key in list(self.hudElements):
+			stim, pos, labelText = self.hudElements[key]
+			if labelText is not None:
+				label = visual.TextStim(self.win, text=labelText+':')
+				pos = [30, pos[1]]
+				self.hudElements[key+'_label'] = [label, pos, None]
+
+		for key in list(self.hudElements):
+			stim, pos, labelText = self.hudElements[key]
+
+			stim.color = 1
+			stim.units = 'pix'
+			stim.height = lineHeight * .88
+			stim.wrapWidth = 9999
+			self.setTopLeftPos(stim, pos)
+
+	def enableHUD(self):
+		for key, hudArgs in self.hudElements.items():
+			stim, pos, labelText = hudArgs
+			stim.autoDraw = True
+
+	def disableHUD(self):
+		for key, hudArgs in self.hudElements.items():
+			stim, pos, labelText = hudArgs
+			stim.autoDraw = False
+
+	def setupDataFile(self):
+		self.dataFilename = self.config['data_filename'].format(**self.config) + '.csv'
+		logging.info(f'Starting data file {self.dataFilename}')
+
+		if not os.path.exists(self.dataFilename):
+			dataFile = open(self.dataFilename, 'w')
+			dataFile.write('Eccentricity,Orientation,PeakSensitivity,PeakFrequency,Bandwidth,Delta\n')
+			dataFile.close()
+
+	def writeOutput(self, eccentricity, orientation, parameterEstimates):
+		logging.debug(f'Saving record to {self.dataFilename}, e={eccentricity}, o={orientation}, p={parameterEstimates.T}')
+
+		dataFile = open(self.dataFilename, 'a')  # a simple text file with 'comma-separated-values'
+		dataFile.write(f'{eccentricity},{orientation},{parameterEstimates[0]},{parameterEstimates[1]},{parameterEstimates[2]},{parameterEstimates[3]}\n')
+		dataFile.close()
+
+	def setupStepHandler(self):
+		# Maximums lowered for older adults
+		stimulusSpace = numpy.array([
+			numpy.arange(0, 31),	# Contrast
+			numpy.arange(0, 20),	# Frequency
+		])
+		parameterSpace = numpy.array([
+			numpy.arange(0, 28),	# Peak sensitivity
+			numpy.arange(0, 21),	# Peak frequency
+			numpy.arange(0, 21),	# Log bandwidth
+			numpy.arange(0, 21)		# Low frequency truncation (log delta)
+		])
+
+		return qcsf.QCSF(stimulusSpace, parameterSpace)
+
+	def showMessage(self, msg):
+		instructionsStim = visual.TextStim(self.win, text=msg, color=-1, wrapWidth=40)
+		instructionsStim.draw()
+
+		self.win.flip()
+
+		keys = event.waitKeys()
+		if 'escape' in keys:
+			raise UserExit()
+
+	def showInstructions(self, firstTime=False):
+		key1 = self.config['first_stimulus_key_label']
+		key2 = self.config['second_stimulus_key_label']
+
+		instructions = 'In this experiment, you will be presented with two options - one will be blank, and the other will be a stimulus.\n\n'
+		instructions += 'A tone will play when each option is displayed. After both tones, you will need to select which option contained the stimulus.\n\n'
+		instructions += 'If the stimulus appeared during the FIRST tone, press [' + key1.upper() + '].\n'
+		instructions += 'If the stimulus appeared during the SECOND tone, press [' + key2.upper() + '].\n\n'
+		instructions += 'During the process, keep your gaze fixated on the small cross at the center of the screen.\n\n'
+		instructions += 'If you are uncertain, make a guess.\n\n\nPress any key to start.'
+		
+		if not firstTime:
+			instructions = 'These instructions are the same as before.\n\n' + instructions
+
+		self.showMessage(instructions)
+
+	def takeABreak(self, waitForKey=True):
+		self.showMessage('Good job - it\'s now time for a break!\n\nWhen you are ready to continue, press the [SPACEBAR].')
+
+	def checkResponse(self, whichStim):
+		key1 = self.config['first_stimulus_key']
+		key2 = self.config['second_stimulus_key']
+
+		label1 = self.config['first_stimulus_key_label']
+		label2 = self.config['second_stimulus_key_label']
+
+		correct = None
+		while correct is None:
+			keys = event.waitKeys()
+			logging.debug(f'Keys detected: {keys}')
+			if key1 in keys:
+				logging.info(f'User selected key1 ({key1})')
+				self.updateHUD('lastResp', label1)
+				correct = (whichStim == 0)
+			if key2 in keys:
+				self.updateHUD('lastResp', label2)
+				logging.info(f'User selected key1 ({key2})')
+				correct = (whichStim == 1)
+			if 'q' in keys or 'escape' in keys:
+				raise UserExit()
+
+			event.clearEvents()
+
+		return correct
+
+	def setupBlocks(self):
+		'''
+			blocks = [
+				{'eccentricity': x, 'trials': [trial, trial, trial]},
+				{'eccentricity': y, 'trials': [trial, trial, trial]},
+				...
+			]
+		'''
+		self.blocks = []
+		for eccentricity in self.config['eccentricities']:
+			block = {
+				'eccentricity': eccentricity,
+				'trials': [],
+			}
+			for orientation in self.config['orientations']:
+				possibleAngles = []
+
+				for configTrial in range(self.config['trials_per_stimulus_config']):
+					if len(possibleAngles) == 0:
+						possibleAngles = list(self.config['stimulus_position_angles'])
+						random.shuffle(possibleAngles)
+
+					block['trials'].append(Trial(eccentricity, orientation, possibleAngles.pop()))
+				
+			random.shuffle(block['trials'])
+			self.blocks.append(block)
+
+		random.shuffle(self.blocks)
+		
+		for block in self.blocks:
+			logging.debug('Block eccentricity: {eccentricity}'.format(**block))
+			for trial in block['trials']:
+				logging.debug(f'\t{trial}')
+
+	def runBlocks(self):
+		for blockCounter, block in enumerate(self.blocks):
+			# Setup a step handler for each orientation
+			stepHandlers = {}
+			for orientation in self.config['orientations']:
+				stepHandlers[orientation] = self.setupStepHandler()
+
+			# Show instructions
+			self.showInstructions(blockCounter==0)
+			# Run each trial in this block
+			self.enableHUD()
+			for trialCounter,trial in enumerate(block['trials']):
+				self.fixationStim.draw()
+				self.win.flip()
+				
+				time.sleep(self.config['time_between_stimuli'] / 1000.0)     # pause between trials
+				self.runTrial(trial, stepHandlers[trial.orientation])
+
+			self.disableHUD()
+			# Write output
+			for orientation in self.config['orientations']:
+				result = stepHandlers[orientation].getBestParameters().T
+				self.writeOutput(block['eccentricity'], orientation, result)
+
+			# Take a break if it's time
+			if blockCounter < len(self.blocks)-1:
+				logging.debug('Break time')
+				self.takeABreak()
+
+		logging.debug('User is done!')
+
+	def runTrial(self, trial, stepHandler):
+		stimParams = stepHandler.next()[0]
+		# These parameters are indices - not real values. They must be mapped
+		stimParams = qcsf.mapStimParams(numpy.array([stimParams]), True)
+
+		if len(config['contrast_overrides']) > 0:
+			# This is usually only used in practice mode
+			contrast = random.choice(config['contrast_overrides'])
+		else:
+			if stimParams[0] == 0:
+				contrast = 1
+			else:
+				contrast = 1/stimParams[0] # convert sensitivity to contrast
+
+		frequency = stimParams[1]
+		logging.info(f'Presenting ecc={trial.eccentricity}, orientation={trial.orientation}, contrast={contrast}, frequency={frequency}, positionAngle={trial.stimPositionAngle}')
+		whichStim = int(random.random() * 2)
+		whichStim = 1
+
+		self.stim.sf = frequency
+		self.stim.ori = trial.orientation
+		self.stim.pos = (
+			numpy.cos(trial.stimPositionAngle * numpy.pi/180.0) * trial.eccentricity,
+			numpy.sin(trial.stimPositionAngle * numpy.pi/180.0) * trial.eccentricity,
+		)
+
+		stimString = 'F:%.2f, O:%.2f, C:%.2f, E:%.2f, P:%.2f' % (frequency, trial.orientation, contrast, trial.eccentricity, trial.stimPositionAngle)
+		self.updateHUD('thisStim', stimString)
+		expectedLabels = [
+			self.config['first_stimulus_key_label'],
+			self.config['second_stimulus_key_label'],
+		]
+
+		self.updateHUD('expectedResp', expectedLabels[whichStim])
+
+		logging.info(f'Correct stimulus = {whichStim+1}')
+		if self.config['wait_for_fixation']:
+			self.waitForFixation()
+
+		for i in range(2):
+			self.config['sitmulusTone'].play() # play the tone
+			if whichStim == i:
+				self.stim.contrast = contrast
+				if self.config['render_at_gaze']:
+					gazePos = self.getGazePosition()
+					print('Gaze pos:', gazePos)
+					self.stim.pos = [
+						self.stim.pos[0] + gazePos[0],
+						self.stim.pos[1] + gazePos[1]
+					]
+			else:
+				self.stim.contrast = 0
+
+			self.stim.draw()
+			self.win.flip()          # show the stimulus
+
+			time.sleep(self.config['stimulus_duration'] / 1000.0)
+			self.win.flip()          # hide the stimulus
+			if i < 1:
+				time.sleep(self.config['time_between_stimuli'] / 1000.0)     # pause between stimuli
+
+		self.fixationStim.draw()
+		self.win.flip()
+
+		correct = self.checkResponse(whichStim)
+		self.updateHUD('lastStim', stimString)
+		self.updateHUD('thisStim', '')
+
+		if correct:
+			logging.debug('Correct response')
+			self.updateHUD('lastOk', '✔', (-1, 1, -1))
+			self.config['positiveFeedback'].play()
+		else:
+			logging.debug('Incorrect response')
+			self.updateHUD('lastOk', '✘', (1, -1, -1))
+			self.config['negativeFeedback'].play()
+
+		self.win.flip()
+		logLine = f'E={trial.eccentricity},O={trial.orientation},C={contrast},F={frequency},Correct={correct}'
+		logging.info(f'Response: {logLine}')
+		stepHandler.markResponse(correct)
+
+	def waitForFixation(self, target=[0,0], threshold=3.5):
+		logging.info(f'Waiting for fixation...')
+		distance = threshold * 2
+		while distance > threshold:
+			pos = self.getGazePosition()
+			distance = math.sqrt((target[0]-pos[0])**2 + (target[1]-pos[1])**2)
+
+	def getGazePosition(self):
+		pos = None
+		while pos is None: 
+			time.sleep(0.1)
+			pos = self.gazeTracker.getPosition()
+
+		pos = self.screenMarkers._screenToPsychoPy(pos)
+		pos = [psychopy.tools.monitorunittools.pix2deg(dim, self.mon) for dim in pos]
+
+		return pos
+
+	def start(self):
+		try:
+			self.runBlocks()
+		except UserExit as exc:
+			logging.info(exc)
+		except Exception as exc:
+			print(exc)
+			traceback.print_exc()
+			logging.critical(exc)
+			self.showMessage('Something went wrong!\n\nPlease let the research assistant know.')
+
+		if self.gazeTracker is not None:
+			self.gazeTracker.stop()
+
+		self.fixationStim.autoDraw = False
+		self.showMessage('Good job - you are finished with this part of the study!\n\nPress the [SPACEBAR] to exit.')
+
+		self.win.close()
+		core.quit()
+
+os.makedirs('data', exist_ok=True)
+config = getConfig()
+tester = PeripheralCSFTester(config)
+tester.start()